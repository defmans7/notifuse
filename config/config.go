--- conflicted
+++ resolved
@@ -15,11 +15,7 @@
 	"github.com/spf13/viper"
 )
 
-<<<<<<< HEAD
-const VERSION = "13.5"
-=======
 const VERSION = "13.6"
->>>>>>> 16877600
 
 type Config struct {
 	Server          ServerConfig
