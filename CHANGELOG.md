# Changelog

All notable changes to this project will be documented in this file.

<<<<<<< HEAD
## [8.0] - 2025-10-04

- Add `db_created_at` and `db_updated_at` fields to contacts table for accurate database tracking
- Add `kind` field to contact timeline for granular event types (e.g., open_email, click_email)
- Make `created_at` and `updated_at` optional with database defaults to support historical data imports
- Ensure all timestamps stored in UTC timezone
=======
## [7.1] - 2025-10-04

- Fix panic when broadcast rate limit is set to less than 60 emails per minute
- Improve rate limiting calculation to properly handle low rate limits
>>>>>>> c3ce2c00

## [7.0] - 2025-10-02

- New feature: contact events timeline (messages, webhook events, profile mutations etc...). It's the backbone of the upcoming automations feature.

## [6.11] - 2025-09-30

- Implement per-broadcast rate limiting functionality
- Add support for broadcast-specific rate limits that override system defaults
- Make rate limit field required in broadcast form with default value of 25 emails/minute
- Add comprehensive test coverage for per-broadcast rate limiting

## [6.10] - 2025-09-29

- Upgrade github.com/wneessen/go-mail from v0.6.2 to v0.7.1

## [6.9] - 2025-09-28

- Add cron status monitoring endpoint `/api/cron.status`
- Add SettingRepository for managing application settings
- Add automatic cron health checking in frontend console
- Add visual banner with setup instructions when cron is not running
- Update TaskService to track last cron execution timestamp

## [6.8] - 2025-09-24

- Fix scheduled broadcast time handling to use string format instead of time.Time
- Remove broadcast service dependency from task service tests
- Update ParseScheduledDateTime tests to match implementation behavior

## [6.7] - 2025-09-19

- Add new workspace dashboard

## [6.6] - 2025-09-12

- Bulk update contacts functionality to console

## [6.5] - 2025-09-10

- Add delete contact functionality to console
- Redact email addresses in message history and webhook events when deleting a contact

## [6.4] - 2025-09-10

- Add test email functionality to broadcast variations
- Fix permissions for test emails to require read template and write contact permissions

## [6.3] - 2025-09-08

- Fix set permissions on root user
- Force all permissions to owners

## [6.2] - 2025-09-08

- Fix circuit breaker error message in broadcast pause reason
- Simplify broadcast circuit breaker notification email

## [6.1] - 2025-09-07

- hide menu items in console when user doesn't have access to the resource
- disabled create/update buttons in console when user doesn't have write permissions

## [6.0] - 2025-09-07

- Add permissions with roles per workspace

## [5.0] - 2025-09-06

- Add pause_reason column to the broadcasts table to store the reason for broadcast pause
- Pause broadcasts when circuit breaker is triggered
- Add system notification service to email circuit breaker events

## [4.0] - 2025-09-06

- Add migrations to the system and workspace databases
- Add permissions column to the user_workspaces table for future permission management
- Add UI previsions about broadcast rate limit per hour/day

## [3.14] - 2025-09-05

- Fix VARCHAR(255) constraint for status_info in message_history table

## [3.13] - 2025-09-03

- Fix z-index for file manager in template editor
- Improve broadcast UI with remaining test time, refresh button, and variations stats
- Improve transactional email API command modal with more examples and better documentation

## [3.12] - 2025-09-02

### Security

- Only root user can create new workspaces
- Added server-side validation to restrict workspace creation to the user specified in `ROOT_EMAIL` environment variable
- Create workspace UI elements are now hidden for non-root users in the console interface

## [v3.11] - 2025-09-01

### Fixed

- Hide deleted list in notification center when user has subscribed

## [v3.10] - 2025-09-01

### Added

- View a resend member invitations
- Access template test data in "Send test template" transactional email

## [v3.9] - 2025-08-31

### Added

- Mailgun integration now supports broadcast campaigns and newsletters, in addition to transactional emails

## [v3.8] - 2025-08-30

### Fixed

- Fixed issue: accept invitation

## [v3.7] - 2025-08-28

### Added

- New feature: custom endpoint URL in workspace settings to customize the tracking links and notification center URLs

## [v3.6] - 2025-08-28

### Fixed

- MJML raw-block is now editable

## [v3.5] - 2025-08-28

### Changed

- Dates format is only English

## [v3.4] - 2025-08-27

### Changed

- Anonymous users can't signin anymore, they need to be invited to a workspace

## [v3.3] - 2025-08-27

### Deprecated

- The SECRET_KEY env var is now deprecated, and uses the PASETO_PRIVATE_KEY value to simplify deployments

## [v3.2] - 2025-08-27

### Added

- Install Notifuse quickly for non-production workload using a Docker compose that embeds Postgres

## [v3.1] - 2025-08-25

### Added

- Launch of the new Notifuse V3<|MERGE_RESOLUTION|>--- conflicted
+++ resolved
@@ -2,19 +2,17 @@
 
 All notable changes to this project will be documented in this file.
 
-<<<<<<< HEAD
 ## [8.0] - 2025-10-04
 
 - Add `db_created_at` and `db_updated_at` fields to contacts table for accurate database tracking
 - Add `kind` field to contact timeline for granular event types (e.g., open_email, click_email)
 - Make `created_at` and `updated_at` optional with database defaults to support historical data imports
 - Ensure all timestamps stored in UTC timezone
-=======
+
 ## [7.1] - 2025-10-04
 
 - Fix panic when broadcast rate limit is set to less than 60 emails per minute
 - Improve rate limiting calculation to properly handle low rate limits
->>>>>>> c3ce2c00
 
 ## [7.0] - 2025-10-02
 
